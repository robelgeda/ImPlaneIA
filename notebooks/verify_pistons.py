--- conflicted
+++ resolved
@@ -13,24 +13,13 @@
 
 
 home = os.path.expanduser('~')
-<<<<<<< HEAD
-
-###################   EDIT the line below  ###########################
-datadir = home+"/ImPlaneIA/notebooks/implaneia_tests/"
-=======
 datadir = home+"/gitsrc/ImPlaneIA/notebooks/implaneia_tests/"
->>>>>>> bb43d34c
 tr = "perfect_wpistons_mir"
 test_tar = datadir + tr + ".fits"
 oversample=3
 filt="F430M"
 
-<<<<<<< HEAD
-####################   EDIT the line below  ###############################
-mirexample = str(Path.home()) + \
-=======
 mirexample = os.path.expanduser('~') + \
->>>>>>> bb43d34c
              "/ImplaneIA/notebooks/simulatedpsfs/" + \
              "jw00793001001_01101_00001_nis_cal.fits" 
 mirexample = os.path.expanduser('~') + \
@@ -86,19 +75,13 @@
     print("phi_nb stdev/w", phi.std())
     print("phi_nb stdev/r", phi.std()*2*np.pi)
     print("phi_nb mean/r", phi.mean()*2*np.pi)
-<<<<<<< HEAD
-    pistons = 0.0*phi *4.3e-6 #OR
-=======
     pistons = phi *4.3e-6 #OR
 
->>>>>>> bb43d34c
     print("/=====input pistons/m=======/\n",pistons)
     print("/=====input pistons/r=======/\n",pistons*(2*np.pi)/4.3e-6)
 
     jw.set_pistons(pistons)
     jw.simulate(fov=81, bandpass=4.3e-6, over=oversample)
-
-    ###################   EDIT the line below  ###########################
     fits.PrimaryHDU(data=jw.psf).writeto("implaneia_tests/perfect_wpistons.fits",overwrite=True)
 
     if arg == ("no_fringefitter"):
@@ -106,19 +89,6 @@
         jw.make_model(fov=81, bandpass=4.3e-6, over=oversample)
         jw.fit_image(jw.psf, modelin=jw.model)
 
-<<<<<<< HEAD
-        print("Residual:")
-        print(jw.residual)
-        print("residual/peak:")
-        print(jw.residual/jw.psf.max())
-
-        fits.PrimaryHDU(data=jw.residual).writeto("residual_pistons_no_ff.fits",overwrite=True)
-        #return jw
-        print("output pistons/r",jw.fringepistons)
-        print("output pistons/w",jw.fringepistons/(2*np.pi))
-        print("output pistons/m",jw.fringepistons*4.3e-6/(2*np.pi))
-        print("input pistons/m ",jw.phi)  
-=======
         pos = np.get_printoptions()
         np.set_printoptions(precision=4, formatter={'float': lambda x: '{:+.4e}'.format(x)},
                             linewidth=80)
@@ -132,7 +102,6 @@
         #print("output pistons/w",jw.fringepistons/(2*np.pi))
         #print("output pistons/m",jw.fringepistons*4.3e-6/(2*np.pi))
         #print("input pistons/m ",jw.phi)  
->>>>>>> bb43d34c
     
             
         
@@ -140,32 +109,14 @@
        
         fits.PrimaryHDU(data=jw.psf).writeto(datadir+"/perfect_wpistons.fits",overwrite=True)
    
-<<<<<<< HEAD
-        amisim2mirage(
-        str(Path.home())+"/ImPlaneIA/notebooks/implaneia_tests/",
-        ("perfect_wpistons",
-        ),
-        mirexample,
-        filt
-        )
-=======
         amisim2mirage( datadir, ("perfect_wpistons",), mirexample, filt)
->>>>>>> bb43d34c
 
         niriss = InstrumentData.NIRISS(filt)
-        ff_t = nrm_core.FringeFitter(niriss, datadir=datadir, savedir=datadir, oversample=oversample, interactive=False)
+        ff_t = nrm_core.FringeFitter(niriss, datadir=datadir, savedir=datadir, 
+                                     oversample=oversample, interactive=False)
         print(test_tar)
         ff_t.fit_fringes(test_tar)
 
-<<<<<<< HEAD
-        print("Residual 35x35:")
-        print(ff_t.nrm.residual[35:-35])
-        print("residual/peak:")
-        print(ff_t.nrm.residual/jw.psf.max())
-        
-        ###################   EDIT the line below  ###########################
-        fits.PrimaryHDU(data=ff_t.nrm.residual).writeto("residual_pistons_with_ff.fits",overwrite=True)
-=======
         print("Residual:")
         #print(ff_t.nrm.residual)
         print("Residual/psfpeak array center:", ff_t.nrm.reference.shape)
@@ -177,21 +128,13 @@
 
         fits.PrimaryHDU(data=ff_t.nrm.residual).writeto(datadir+\
                         "/residual_pistons_with_ff.fits",overwrite=True)
->>>>>>> bb43d34c
     
         utils.compare_pistons(jw.phi*2*np.pi/4.3e-6, ff_t.nrm.fringepistons, str="ff_t")
 
-<<<<<<< HEAD
-        print("output pistons/r",ff_t.nrm.fringepistons)
-        print("output pistons/w",ff_t.nrm.fringepistons/(2*np.pi))
-        print("output pistons/m",ff_t.nrm.fringepistons*4.3e-6/(2*np.pi))
-        print("input pistons/m ",jw.phi)   
-=======
         #print("output pistons/r",ff_t.nrm.fringepistons)
         #print("output pistons/w",ff_t.nrm.fringepistons/(2*np.pi))
         #print("output pistons/m",ff_t.nrm.fringepistons*4.3e-6/(2*np.pi))
         #print("input pistons/m ",jw.phi)   
->>>>>>> bb43d34c
         
 
 if __name__ == "__main__":
